pub mod block_context;
pub mod builtins;
pub mod execution;
pub mod syscalls;

<<<<<<< HEAD
=======
use std::any::Any;
>>>>>>> 9c6c4377
use std::collections::{HashMap, HashSet};

use cairo_vm::hint_processor::builtin_hint_processor::builtin_hint_processor_definition::{
    BuiltinHintProcessor, HintProcessorData,
};
use cairo_vm::hint_processor::builtin_hint_processor::hint_utils::*;
use cairo_vm::hint_processor::hint_processor_definition::{
    HintExtension, HintProcessor, HintProcessorLogic, HintReference,
};
use cairo_vm::serde::deserialize_program::ApTracking;
use cairo_vm::types::exec_scope::ExecutionScopes;
use cairo_vm::types::relocatable::MaybeRelocatable;
use cairo_vm::vm::errors::hint_errors::HintError;
use cairo_vm::vm::runners::cairo_runner::{ResourceTracker, RunResources};
use cairo_vm::vm::vm_core::VirtualMachine;
use cairo_vm::Felt252;
use indoc::indoc;

use crate::config::DEFAULT_INPUT_PATH;
use crate::io::input::StarknetOsInput;

type HintImpl = fn(
    &mut VirtualMachine,
    &mut ExecutionScopes,
    &HashMap<String, HintReference>,
    &ApTracking,
    &HashMap<String, Felt252>,
) -> Result<(), HintError>;

<<<<<<< HEAD
static HINTS: [(&str, HintImpl); 50] = [
=======
static HINTS: [(&str, HintImpl); 27] = [
>>>>>>> 9c6c4377
    (STARKNET_OS_INPUT, starknet_os_input),
    (INITIALIZE_STATE_CHANGES, initialize_state_changes),
    (INITIALIZE_CLASS_HASHES, initialize_class_hashes),
    (SEGMENTS_ADD, segments_add),
    (SEGMENTS_ADD_TEMP, segments_add_temp),
    (TRANSACTIONS_LEN, transactions_len),
<<<<<<< HEAD
    (builtins::SELECTED_BUILTINS, builtins::selected_builtins),
    (builtins::SELECT_BUILTIN, builtins::select_builtin),
    (builtins::UPDATE_BUILTIN_PTRS, builtins::update_builtin_ptrs),
    (block_context::LOAD_CLASS_FACTS, block_context::load_class_facts),
    (block_context::LOAD_DEPRECATED_CLASS_FACTS, block_context::load_deprecated_class_facts),
    (block_context::LOAD_DEPRECATED_CLASS_INNER, block_context::load_deprecated_class_inner),
=======
    (block_context::LOAD_CLASS_FACTS, block_context::load_class_facts),
    (block_context::LOAD_DEPRECATED_CLASS_FACTS, block_context::load_deprecated_class_facts),
    (block_context::LOAD_DEPRECATED_CLASS_INNER, block_context::load_deprecated_inner),
>>>>>>> 9c6c4377
    (block_context::DEPRECATED_BLOCK_NUMBER, block_context::block_number),
    (block_context::DEPRECATED_BLOCK_TIMESTAMP, block_context::block_timestamp),
    (block_context::SEQUENCER_ADDRESS, block_context::sequencer_address),
    (block_context::CHAIN_ID, block_context::chain_id),
    (block_context::FEE_TOKEN_ADDRESS, block_context::fee_token_address),
    (block_context::GET_BLOCK_MAPPING, block_context::get_block_mapping),
    (execution::ENTER_SYSCALL_SCOPES, execution::enter_syscall_scopes),
    (execution::GET_STATE_ENTRY, execution::get_state_entry),
    (execution::CHECK_IS_DEPRECATED, execution::check_is_deprecated),
    (execution::IS_DEPRECATED, execution::is_deprecated),
    (execution::OS_CONTEXT_SEGMENTS, execution::os_context_segments),
<<<<<<< HEAD
=======
    (execution::SELECTED_BUILTINS, execution::selected_builtins),
    (execution::SELECT_BUILTIN, execution::select_builtin),
>>>>>>> 9c6c4377
    (execution::LOAD_NEXT_TX, execution::load_next_tx),
    (execution::PREPARE_CONSTRUCTOR_EXECUTION, execution::prepare_constructor_execution),
    (execution::TRANSACTION_VERSION, execution::transaction_version),
    (execution::ASSERT_TRANSACTION_HASH, execution::assert_transaction_hash),
    (execution::ENTER_SCOPE_SYSCALL_HANDLER, execution::enter_scope_syscall_handler),
<<<<<<< HEAD
    (execution::START_DEPLOY_TX, execution::start_deploy_tx),
    (execution::END_TX, execution::end_tx),
    (execution::ENTER_CALL, execution::enter_call),
    (execution::EXIT_CALL, execution::exit_call),
    (syscalls::CALL_CONTRACT, syscalls::call_contract),
    (syscalls::DELEGATE_CALL, syscalls::delegate_call),
    (syscalls::DELEGATE_L1_HANDLER, syscalls::delegate_l1_handler),
    (syscalls::DEPLOY, syscalls::deploy),
    (syscalls::EMIT_EVENT, syscalls::emit_event),
    (syscalls::GET_BLOCK_NUMBER, syscalls::get_block_number),
    (syscalls::GET_BLOCK_TIMESTAMP, syscalls::get_block_timestamp),
    (syscalls::GET_CALLER_ADDRESS, syscalls::get_caller_address),
    (syscalls::GET_CONTRACT_ADDRESS, syscalls::get_contract_address),
    (syscalls::GET_TX_INFO, syscalls::get_tx_info),
    (syscalls::GET_TX_SIGNATURE, syscalls::get_tx_signature),
    (syscalls::LIBRARY, syscalls::library_call),
    (syscalls::LIBRARY_CALL_L1_HANDLER, syscalls::library_call_l1_handler),
    (syscalls::REPLACE_CLASS, syscalls::replace_class),
    (syscalls::SEND_MESSAGE_TO_L1, syscalls::send_message_to_l1),
    (syscalls::STORAGE_READ, syscalls::storage_read),
    (syscalls::STORAGE_WRITE, syscalls::storage_write),
    (BREAKPOINT, breakpoint),
=======
>>>>>>> 9c6c4377
];

/// Hint Extensions extend the current map of hints used by the VM.
/// This behaviour achieves what the `vm_load_data` primitive does for cairo-lang
/// and is needed to implement os hints like `vm_load_program`.
type ExtensiveHintImpl = fn(
    &dyn HintProcessor,
    &mut VirtualMachine,
    &mut ExecutionScopes,
    &HashMap<String, HintReference>,
    &ApTracking,
) -> Result<HintExtension, HintError>;

<<<<<<< HEAD
static EXTENSIVE_HINTS: [(&str, ExtensiveHintImpl); 1] =
    [(block_context::LOAD_DEPRECATED_CLASS, block_context::load_deprecated_class)];
=======
static EXTENSIVE_HINTS: [(&str, ExtensiveHintImpl); 1] = [(CHECK_DEPRECATED_CLASS_HASH, check_deprecated_class_hash)];
>>>>>>> 9c6c4377

pub struct SnosHintProcessor {
    builtin_hint_proc: BuiltinHintProcessor,
    hints: HashMap<String, HintImpl>,
    extensive_hints: HashMap<String, ExtensiveHintImpl>,
    run_resources: RunResources,
}

impl ResourceTracker for SnosHintProcessor {
    fn consumed(&self) -> bool {
        self.run_resources.consumed()
    }

    fn consume_step(&mut self) {
        self.run_resources.consume_step()
    }

    fn get_n_steps(&self) -> Option<usize> {
        self.run_resources.get_n_steps()
    }

    fn run_resources(&self) -> &RunResources {
        &self.run_resources
    }
}

impl Default for SnosHintProcessor {
    fn default() -> Self {
        let hints = HINTS.into_iter().map(|(h, i)| (h.to_string(), i)).collect();
        let extensive_hints = EXTENSIVE_HINTS.into_iter().map(|(h, i)| (h.to_string(), i)).collect();
        Self {
            builtin_hint_proc: BuiltinHintProcessor::new_empty(),
            hints,
            extensive_hints,
            run_resources: Default::default(),
        }
    }
}

impl SnosHintProcessor {
    pub fn hints(&self) -> HashSet<String> {
        self.hints
            .keys()
            .cloned()
            .collect::<HashSet<_>>()
            .union(&self.extensive_hints.keys().cloned().collect::<HashSet<_>>())
            .cloned()
            .collect::<HashSet<_>>()
    }
}

impl HintProcessorLogic for SnosHintProcessor {
    // stub for trait impl
    fn execute_hint(
        &mut self,
        _vm: &mut VirtualMachine,
        _exec_scopes: &mut ExecutionScopes,
        _hint_data: &Box<dyn core::any::Any>,
        _constants: &HashMap<String, Felt252>,
    ) -> Result<(), HintError> {
        Ok(())
    }

    fn execute_hint_extensive(
        &mut self,
        vm: &mut VirtualMachine,
        exec_scopes: &mut ExecutionScopes,
        hint_data: &Box<dyn core::any::Any>,
        constants: &HashMap<String, Felt252>,
    ) -> Result<HintExtension, HintError> {
        match self.builtin_hint_proc.execute_hint(vm, exec_scopes, hint_data, constants) {
            Err(HintError::UnknownHint(_)) => {}
            res => return res.map(|_| HintExtension::default()),
        }
        // First attempt to execute with builtin hint processor
        let hint_data = hint_data.downcast_ref::<HintProcessorData>().ok_or(HintError::WrongHintData)?;
        let hint_code = hint_data.code.as_str();
<<<<<<< HEAD

        if let Some(hint_impl) = self.hints.get(hint_code) {
            return hint_impl(vm, exec_scopes, &hint_data.ids_data, &hint_data.ap_tracking, constants)
                .map(|_| HintExtension::default());
        }

        match self.extensive_hints.get(hint_code) {
            Some(hint_impl) => hint_impl(self, vm, exec_scopes, &hint_data.ids_data, &hint_data.ap_tracking),
            None => Err(HintError::UnknownHint(hint_code.to_string().into_boxed_str())),
        }
=======
        if let Some(hint_impl) = self.hints.get(hint_code) {
            return hint_impl(vm, exec_scopes, &hint_data.ids_data, &hint_data.ap_tracking, constants)
                .map(|_| HintExtension::default());
        }

        match self.extensive_hints.get(hint_code) {
            Some(hint_impl) => hint_impl(self, vm, exec_scopes, &hint_data.ids_data, &hint_data.ap_tracking),
            None => Err(HintError::UnknownHint(hint_code.to_string().into_boxed_str())),
        }
>>>>>>> 9c6c4377
    }
}

pub const STARKNET_OS_INPUT: &str = indoc! {r#"
    from starkware.starknet.core.os.os_input import StarknetOsInput

    os_input = StarknetOsInput.load(data=program_input)

    ids.initial_carried_outputs.messages_to_l1 = segments.add_temp_segment()
    ids.initial_carried_outputs.messages_to_l2 = segments.add_temp_segment()"#
};
pub fn starknet_os_input(
    vm: &mut VirtualMachine,
    exec_scopes: &mut ExecutionScopes,
    ids_data: &HashMap<String, HintReference>,
    ap_tracking: &ApTracking,
    _constants: &HashMap<String, Felt252>,
) -> Result<(), HintError> {
    let input_path =
        std::path::PathBuf::from(exec_scopes.get::<String>("input_path").unwrap_or(DEFAULT_INPUT_PATH.to_string()));

    let os_input = Box::new(
        StarknetOsInput::load(&input_path).map_err(|e| HintError::CustomHint(e.to_string().into_boxed_str()))?,
    );
    exec_scopes.assign_or_update_variable("os_input", os_input);

    let initial_carried_outputs_ptr = get_ptr_from_var_name("initial_carried_outputs", vm, ids_data, ap_tracking)?;

    let messages_to_l1 = initial_carried_outputs_ptr;
    let temp_segment = vm.add_temporary_segment();
    vm.insert_value(messages_to_l1, temp_segment)?;

    let messages_to_l2 = (initial_carried_outputs_ptr + 1_i32)?;
    let temp_segment = vm.add_temporary_segment();
    vm.insert_value(messages_to_l2, temp_segment).map_err(|e| e.into())
}

pub const INITIALIZE_STATE_CHANGES: &str = indoc! {r#"
    from starkware.python.utils import from_bytes

    initial_dict = {
        address: segments.gen_arg(
            (from_bytes(contract.contract_hash), segments.add(), contract.nonce))
        for address, contract in os_input.contracts.items()
    }"#
};
pub fn initialize_state_changes(
    vm: &mut VirtualMachine,
    exec_scopes: &mut ExecutionScopes,
    _ids_data: &HashMap<String, HintReference>,
    _ap_tracking: &ApTracking,
    _constants: &HashMap<String, Felt252>,
) -> Result<(), HintError> {
    let os_input = exec_scopes.get::<StarknetOsInput>("os_input")?;
    let mut state_dict: HashMap<MaybeRelocatable, MaybeRelocatable> = HashMap::new();
    for (addr, contract_state) in os_input.contracts {
        let change_base = vm.add_memory_segment();
        vm.insert_value(change_base, contract_state.contract_hash)?;
        let storage_commitment_base = vm.add_memory_segment();
        vm.insert_value((change_base + 1)?, storage_commitment_base)?;
        vm.insert_value((change_base + 2)?, contract_state.nonce)?;

        state_dict.insert(MaybeRelocatable::from(addr), MaybeRelocatable::from(change_base));
    }

    exec_scopes.insert_box("initial_dict", Box::new(state_dict));
    Ok(())
}

pub const INITIALIZE_CLASS_HASHES: &str = "initial_dict = os_input.class_hash_to_compiled_class_hash";
pub fn initialize_class_hashes(
    _vm: &mut VirtualMachine,
    exec_scopes: &mut ExecutionScopes,
    _ids_data: &HashMap<String, HintReference>,
    _ap_tracking: &ApTracking,
    _constants: &HashMap<String, Felt252>,
) -> Result<(), HintError> {
    let os_input = exec_scopes.get::<StarknetOsInput>("os_input")?;
    let mut class_dict: HashMap<MaybeRelocatable, MaybeRelocatable> = HashMap::new();
    for (class_hash, compiled_class_hash) in os_input.class_hash_to_compiled_class_hash {
        class_dict.insert(MaybeRelocatable::from(class_hash), MaybeRelocatable::from(compiled_class_hash));
    }

    exec_scopes.insert_box("initial_dict", Box::new(class_dict));
    Ok(())
}

pub const SEGMENTS_ADD: &str = "memory[ap] = to_felt_or_relocatable(segments.add())";
pub fn segments_add(
    vm: &mut VirtualMachine,
    _exec_scopes: &mut ExecutionScopes,
    _ids_data: &HashMap<String, HintReference>,
    _ap_tracking: &ApTracking,
    _constants: &HashMap<String, Felt252>,
) -> Result<(), HintError> {
    let segment = vm.add_memory_segment();
    insert_value_into_ap(vm, segment)
}

pub const SEGMENTS_ADD_TEMP: &str = "memory[ap] = to_felt_or_relocatable(segments.add_temp_segment())";
pub fn segments_add_temp(
    vm: &mut VirtualMachine,
    _exec_scopes: &mut ExecutionScopes,
    _ids_data: &HashMap<String, HintReference>,
    _ap_tracking: &ApTracking,
    _constants: &HashMap<String, Felt252>,
) -> Result<(), HintError> {
    let temp_segment = vm.add_temporary_segment();
    insert_value_into_ap(vm, temp_segment)
}

pub const TRANSACTIONS_LEN: &str = "memory[ap] = to_felt_or_relocatable(len(os_input.transactions))";
pub fn transactions_len(
    vm: &mut VirtualMachine,
    exec_scopes: &mut ExecutionScopes,
    _ids_data: &HashMap<String, HintReference>,
    _ap_tracking: &ApTracking,
    _constants: &HashMap<String, Felt252>,
) -> Result<(), HintError> {
    let os_input = exec_scopes.get::<StarknetOsInput>("os_input")?;

    insert_value_into_ap(vm, os_input.transactions.len())
}

pub const BREAKPOINT: &str = "breakpoint()";
pub fn breakpoint(
    vm: &mut VirtualMachine,
    _exec_scopes: &mut ExecutionScopes,
    ids_data: &HashMap<String, HintReference>,
    ap_tracking: &ApTracking,
    _constants: &HashMap<String, Felt252>,
) -> Result<(), HintError> {
    let constructor_execution_context =
        get_ptr_from_var_name("constructor_execution_context", vm, ids_data, ap_tracking)?;
    let exec_info_ptr = vm.get_relocatable((constructor_execution_context + 4)?)?;
    let exec_info = vm.get_integer((exec_info_ptr + 3)?)?;
    println!("constructor_execution_context {exec_info:}");

    // let execution_context = get_ptr_from_var_name("execution_context", vm, ids_data, ap_tracking)?;
    // println!("execution_context {execution_context:}");
    // let first = vm.get_integer(execution_context)?;
    // println!("entry point type {first:}");
    // let second = vm.get_integer((execution_context + 1)?)?;
    // println!("class hash {second:}");
    // let cd_size = vm.get_integer((execution_context + 2)?)?;
    // println!("calldata_size {cd_size:}");
    // let cd_ptr = vm.get_relocatable((execution_context + 3)?)?;
    // println!("cd ptr {cd_ptr:}");
    // let cd_1 = vm.get_integer(cd_ptr)?;
    // println!("first cd {cd_1:}");
    // let cd_2 = vm.get_integer((cd_ptr + 1)?)?;
    // println!("first cd {cd_2:}");

    // // println!(
    // //     "ap-2: {}, [ap-2]: {}",
    // //     vm.get_ap().sub(2).unwrap(),
    // //     vm.get_relocatable(vm.get_ap().sub(2).unwrap()).unwrap()
    // // );
    // let ap = vm.get_ap();
    // let ap_minus_1 = ap.sub(1).unwrap();
    // let ap_minus_2 = ap.sub(2).unwrap();
    // let ap_minus_3 = ap.sub(3).unwrap();
    // let ap_minus_4 = ap.sub(4).unwrap();

    // println!("calldata - ap-1: {}, [ap-1]: {}", ap_minus_1, vm.get_relocatable(ap_minus_1).unwrap());
    // println!("calldata_size - ap-2: {}, [ap-2]: {}", ap_minus_2,
    // vm.get_integer(ap_minus_2).unwrap()); println!("context - ap-3: {}, [ap-3]: {}", ap_minus_3,
    // vm.get_relocatable(ap_minus_3).unwrap()); println!("selector - ap-4: {}, [ap-4]: {}",
    // ap_minus_4, vm.get_integer(ap_minus_4).unwrap());

    // println!("contract_entry_point: {}", contract_entry_point);
    // println!(
    //     "vm.get_relocatable(contract_entry_point): {:?}",
    //     vm.get_continuous_range(contract_entry_point, 30).unwrap()
    // );
    // println!(
    //     "vm.get_relocatable(contract_entry_point + 19): {:?}",
    //     vm.get_continuous_range((contract_entry_point + 19)?, 5).unwrap()
    // );

    // let temp = vm.get_integer(add)?;
    // println!("temp {temp:}");
    // let add = (add + 11usize).unwrap();
    // let add = vm.get_relocatable(add)?;
    // let jump_dest = get_ptr_from_var_name("contract_entry_point", vm, ids_data, ap_tracking)?;
    // println!("jump dest {jump_dest:}");
    // println!("val deref {:}", vm.get_integer(jump_dest)?);
    // println!("add {add:}");
    Ok(())
}<|MERGE_RESOLUTION|>--- conflicted
+++ resolved
@@ -3,10 +3,7 @@
 pub mod execution;
 pub mod syscalls;
 
-<<<<<<< HEAD
-=======
 use std::any::Any;
->>>>>>> 9c6c4377
 use std::collections::{HashMap, HashSet};
 
 use cairo_vm::hint_processor::builtin_hint_processor::builtin_hint_processor_definition::{
@@ -36,29 +33,19 @@
     &HashMap<String, Felt252>,
 ) -> Result<(), HintError>;
 
-<<<<<<< HEAD
 static HINTS: [(&str, HintImpl); 50] = [
-=======
-static HINTS: [(&str, HintImpl); 27] = [
->>>>>>> 9c6c4377
     (STARKNET_OS_INPUT, starknet_os_input),
     (INITIALIZE_STATE_CHANGES, initialize_state_changes),
     (INITIALIZE_CLASS_HASHES, initialize_class_hashes),
     (SEGMENTS_ADD, segments_add),
     (SEGMENTS_ADD_TEMP, segments_add_temp),
     (TRANSACTIONS_LEN, transactions_len),
-<<<<<<< HEAD
     (builtins::SELECTED_BUILTINS, builtins::selected_builtins),
     (builtins::SELECT_BUILTIN, builtins::select_builtin),
     (builtins::UPDATE_BUILTIN_PTRS, builtins::update_builtin_ptrs),
     (block_context::LOAD_CLASS_FACTS, block_context::load_class_facts),
     (block_context::LOAD_DEPRECATED_CLASS_FACTS, block_context::load_deprecated_class_facts),
     (block_context::LOAD_DEPRECATED_CLASS_INNER, block_context::load_deprecated_class_inner),
-=======
-    (block_context::LOAD_CLASS_FACTS, block_context::load_class_facts),
-    (block_context::LOAD_DEPRECATED_CLASS_FACTS, block_context::load_deprecated_class_facts),
-    (block_context::LOAD_DEPRECATED_CLASS_INNER, block_context::load_deprecated_inner),
->>>>>>> 9c6c4377
     (block_context::DEPRECATED_BLOCK_NUMBER, block_context::block_number),
     (block_context::DEPRECATED_BLOCK_TIMESTAMP, block_context::block_timestamp),
     (block_context::SEQUENCER_ADDRESS, block_context::sequencer_address),
@@ -70,17 +57,11 @@
     (execution::CHECK_IS_DEPRECATED, execution::check_is_deprecated),
     (execution::IS_DEPRECATED, execution::is_deprecated),
     (execution::OS_CONTEXT_SEGMENTS, execution::os_context_segments),
-<<<<<<< HEAD
-=======
-    (execution::SELECTED_BUILTINS, execution::selected_builtins),
-    (execution::SELECT_BUILTIN, execution::select_builtin),
->>>>>>> 9c6c4377
     (execution::LOAD_NEXT_TX, execution::load_next_tx),
     (execution::PREPARE_CONSTRUCTOR_EXECUTION, execution::prepare_constructor_execution),
     (execution::TRANSACTION_VERSION, execution::transaction_version),
     (execution::ASSERT_TRANSACTION_HASH, execution::assert_transaction_hash),
     (execution::ENTER_SCOPE_SYSCALL_HANDLER, execution::enter_scope_syscall_handler),
-<<<<<<< HEAD
     (execution::START_DEPLOY_TX, execution::start_deploy_tx),
     (execution::END_TX, execution::end_tx),
     (execution::ENTER_CALL, execution::enter_call),
@@ -103,8 +84,6 @@
     (syscalls::STORAGE_READ, syscalls::storage_read),
     (syscalls::STORAGE_WRITE, syscalls::storage_write),
     (BREAKPOINT, breakpoint),
-=======
->>>>>>> 9c6c4377
 ];
 
 /// Hint Extensions extend the current map of hints used by the VM.
@@ -118,12 +97,8 @@
     &ApTracking,
 ) -> Result<HintExtension, HintError>;
 
-<<<<<<< HEAD
 static EXTENSIVE_HINTS: [(&str, ExtensiveHintImpl); 1] =
     [(block_context::LOAD_DEPRECATED_CLASS, block_context::load_deprecated_class)];
-=======
-static EXTENSIVE_HINTS: [(&str, ExtensiveHintImpl); 1] = [(CHECK_DEPRECATED_CLASS_HASH, check_deprecated_class_hash)];
->>>>>>> 9c6c4377
 
 pub struct SnosHintProcessor {
     builtin_hint_proc: BuiltinHintProcessor,
@@ -201,8 +176,6 @@
         // First attempt to execute with builtin hint processor
         let hint_data = hint_data.downcast_ref::<HintProcessorData>().ok_or(HintError::WrongHintData)?;
         let hint_code = hint_data.code.as_str();
-<<<<<<< HEAD
-
         if let Some(hint_impl) = self.hints.get(hint_code) {
             return hint_impl(vm, exec_scopes, &hint_data.ids_data, &hint_data.ap_tracking, constants)
                 .map(|_| HintExtension::default());
@@ -212,17 +185,6 @@
             Some(hint_impl) => hint_impl(self, vm, exec_scopes, &hint_data.ids_data, &hint_data.ap_tracking),
             None => Err(HintError::UnknownHint(hint_code.to_string().into_boxed_str())),
         }
-=======
-        if let Some(hint_impl) = self.hints.get(hint_code) {
-            return hint_impl(vm, exec_scopes, &hint_data.ids_data, &hint_data.ap_tracking, constants)
-                .map(|_| HintExtension::default());
-        }
-
-        match self.extensive_hints.get(hint_code) {
-            Some(hint_impl) => hint_impl(self, vm, exec_scopes, &hint_data.ids_data, &hint_data.ap_tracking),
-            None => Err(HintError::UnknownHint(hint_code.to_string().into_boxed_str())),
-        }
->>>>>>> 9c6c4377
     }
 }
 
