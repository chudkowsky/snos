--- conflicted
+++ resolved
@@ -13,11 +13,8 @@
 // # * 87041: block with nonce bump inconsistency
 // # * 66645 / 66776: Blob DA blocks
 // # * 97581, 101556, 102076 deploy account txns
-<<<<<<< HEAD
 // # * 155016 / 125622 fix writes to zero (storage value not included in the tree)
-=======
 // # * 160035: EvalCircuit hint used
->>>>>>> d2248cd7
 #[rstest]
 #[case::small_block_with_only_invoke_txs(76793)]
 #[case::additional_basic_blocks_1(76766)]
@@ -38,11 +35,8 @@
 #[case::deploy_account_v1(97581)]
 #[case::deploy_account_v3(101556)]
 #[case::deploy_account_many_txs(102076)]
-<<<<<<< HEAD
 #[case::edge_bottom_not_found(155016)]
-=======
 #[case::eval_circuit(160035)]
->>>>>>> d2248cd7
 #[ignore = "Requires a running Pathfinder node"]
 #[tokio::test(flavor = "multi_thread")]
 async fn test_prove_selected_blocks(#[case] block_number: u64) {
