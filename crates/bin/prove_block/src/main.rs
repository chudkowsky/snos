use cairo_vm::types::layout_name::LayoutName;
use clap::Parser;
use prove_block::{debug_prove_error, ProveBlockError};

#[derive(Parser, Debug)]
struct Args {
    /// Block to prove.
    #[arg(long = "block-number")]
    block_number: u64,

    /// RPC endpoint to use for fact fetching
    #[arg(long = "rpc-provider", default_value = "http://localhost:9545")]
    rpc_provider: String,
}

fn init_logging() {
    env_logger::builder()
        .filter_level(log::LevelFilter::Debug)
        .format_timestamp(None)
        .try_init()
        .expect("Failed to configure env_logger");
}

#[tokio::main]
<<<<<<< HEAD
async fn main() -> Result<(), Box<ProveBlockError>> {
=======
async fn main() {
>>>>>>> 062563b4
    init_logging();

    let args = Args::parse();

    let block_number = args.block_number;
    let layout = LayoutName::all_cairo;

<<<<<<< HEAD
    let result = prove_block::prove_block(block_number, &args.rpc_provider, layout).await;
    match result {
        Ok((_pie, _output)) => {
            println!("Block {} proven successfully", block_number);
            Ok(())
        },
        Err(err) => {
            // Use debug_prove_error to format the error and return it
            let formatted_error = debug_prove_error(err);
            eprintln!("Error proving block {}: {:?}", block_number, formatted_error);
            Err(Box::new(formatted_error)) // Return the error here
        }
    }
}
=======
    let result = prove_block::prove_block(block_number, &args.rpc_provider, layout, true).await;
    let (pie, _snos_output) = result.map_err(debug_prove_error).expect("Block proven");
    pie.run_validity_checks().expect("Valid PIE");
}
>>>>>>> 062563b4
<|MERGE_RESOLUTION|>--- conflicted
+++ resolved
@@ -22,11 +22,7 @@
 }
 
 #[tokio::main]
-<<<<<<< HEAD
 async fn main() -> Result<(), Box<ProveBlockError>> {
-=======
-async fn main() {
->>>>>>> 062563b4
     init_logging();
 
     let args = Args::parse();
@@ -34,8 +30,7 @@
     let block_number = args.block_number;
     let layout = LayoutName::all_cairo;
 
-<<<<<<< HEAD
-    let result = prove_block::prove_block(block_number, &args.rpc_provider, layout).await;
+    let result = prove_block::prove_block(block_number, &args.rpc_provider, layout, true).await;
     match result {
         Ok((_pie, _output)) => {
             println!("Block {} proven successfully", block_number);
@@ -49,9 +44,3 @@
         }
     }
 }
-=======
-    let result = prove_block::prove_block(block_number, &args.rpc_provider, layout, true).await;
-    let (pie, _snos_output) = result.map_err(debug_prove_error).expect("Block proven");
-    pie.run_validity_checks().expect("Valid PIE");
-}
->>>>>>> 062563b4
